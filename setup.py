--- conflicted
+++ resolved
@@ -32,27 +32,16 @@
 
 setup(
     name='opencmiss.utils',
-<<<<<<< HEAD
     version=version,
-=======
-    version='0.1.2',
->>>>>>> 9ceacaf5
     description='OpenCMISS Utilities for Python.',
     long_description='\n'.join(readme) + software_licence,
     classifiers=[],
     author='Hugh Sorby',
-<<<<<<< HEAD
     author_email='h.sorby@auckland.ac.nz',
     url='https://github.com/OpenCMISS-Bindings/opencmiss.utils',
     license='Apache Software License',
-    packages=find_packages(exclude=['ez_setup',]),
-=======
-    author_email='',
-    url='',
-    license='APACHE',
     packages=find_packages("src"),
     package_dir={"": "src"},
->>>>>>> 9ceacaf5
     include_package_data=True,
     zip_safe=False,
     install_requires=requires,
